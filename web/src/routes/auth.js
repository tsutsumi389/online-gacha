--- conflicted
+++ resolved
@@ -15,17 +15,10 @@
         });
       }
 
-<<<<<<< HEAD
       const { name, email, password } = value;
 
       // ユーザーの作成（roleパラメータを削除）
       const newUser = await User.create({ name, email, password });
-=======
-      const { name, email, password, role = 'user' } = value;
-
-      // ユーザーの作成
-      const newUser = await User.create({ name, email, password, role });
->>>>>>> 209bfeaf
 
       // JWTトークンの生成（roleを除去）
       const token = fastify.jwt.sign({ 
@@ -54,7 +47,6 @@
     } catch (error) {
       fastify.log.error(error);
       
-<<<<<<< HEAD
       if (error.message === 'EMAIL_ALREADY_EXISTS') {
         return reply.code(409).send({ 
           error: 'EMAIL_ALREADY_EXISTS',
@@ -65,18 +57,6 @@
         return reply.code(409).send({ 
           error: 'NAME_ALREADY_EXISTS',
           message: 'このユーザー名は既に使用されています'
-=======
-      if (error.message === 'Email already exists') {
-        return reply.code(409).send({ 
-          error: 'EMAIL_ALREADY_EXISTS',
-          message: 'このメールアドレスは既に登録されています' 
-        });
-      }
-      if (error.message === 'Name already exists') {
-        return reply.code(409).send({ 
-          error: 'NAME_ALREADY_EXISTS',
-          message: 'このユーザー名は既に使用されています' 
->>>>>>> 209bfeaf
         });
       }
       
