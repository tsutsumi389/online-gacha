--- conflicted
+++ resolved
@@ -70,7 +70,6 @@
     setRegisterError('');
     
     try {
-<<<<<<< HEAD
       // 実際のAPI呼び出し
       const userData = await authAPI.register(data.name, data.email, data.password);
       
@@ -80,23 +79,6 @@
     } catch (error) {
       console.error('登録エラー:', error);
       if (error.message.includes('already exists') || error.message.includes('duplicate')) {
-=======
-      // API呼び出しで新規登録
-      const response = await authAPI.register(data.name, data.email, data.password);
-      
-      if (onRegister) {
-        onRegister({
-          id: response.user.id,
-          name: response.user.name,
-          email: response.user.email,
-          role: response.user.role
-        });
-      }
-    } catch (error) {
-      console.error('Registration error:', error);
-      
-      if (error.message.includes('EMAIL_ALREADY_EXISTS')) {
->>>>>>> 209bfeaf
         setRegisterError('このメールアドレスは既に登録されています');
       } else if (error.message.includes('NAME_ALREADY_EXISTS')) {
         setRegisterError('このユーザー名は既に使用されています');
